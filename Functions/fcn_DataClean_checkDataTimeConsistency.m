--- conflicted
+++ resolved
@@ -588,32 +588,6 @@
 end
 
 %% Check if all sensors have Trigger Time
-<<<<<<< HEAD
-warning('on','backtrace');
-warning('The function fcn_DataClean_checkAllSensorsHaveTriggerTime is not complete.')
-
-
-% % Check that the ROS Time, when rounded to the nearest sampling interval,
-% % matches the Trigger time.
-% %    ### ISSUES with this:
-% %    * The data on some sensors are triggered, inlcuding the GPS sensors
-% %    which are self-triggered
-% %    * If the rounding does not work, this indicates a problem in the ROS
-% %    master
-% %    ### DETECTION:
-% %    * Round the ROS Time and compare to the Trigger_Times
-% %    ### FIXES:
-% %    * Remove and interpolate time field if not strictly increasing
-% 
-% [flags,sensors_without_Trigger_Time] = fcn_DataClean_checkAllSensorsHaveTriggerTime(dataStructure,fid,flags);
-% if 0==flags.all_sensors_have_trigger_time
-%     warning('on','backtrace');
-%     warning('Not all sensors have Trigger Time')
-%     return
-% else
-%     disp("All sensors have Trigger Time")
-% end
-=======
 % Check that the ROS Time, when rounded to the nearest sampling interval,
 % matches the Trigger time.
 %    ### ISSUES with this:
@@ -634,7 +608,6 @@
 else
     disp("All sensors have Trigger Time")
 end
->>>>>>> 82f77343
 
 %% Plot the results (for debugging)?
 %%%%%%%%%%%%%%%%%%%%%%%%%%%%%%%%%%%%%%%%%%%%%%%%%%%%%%%%%%%%%%%%%%%
