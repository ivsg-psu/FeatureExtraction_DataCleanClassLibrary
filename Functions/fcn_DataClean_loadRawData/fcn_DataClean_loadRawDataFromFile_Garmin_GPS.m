--- conflicted
+++ resolved
@@ -1,8 +1,5 @@
-<<<<<<< HEAD
+
 function GPS_Garmin = fcn_DataClean_loadRawDataFromFile_Garmin_GPS(file_path,datatype,flag_do_debug)
-=======
-function GPS_Garmin = fcn_DataClean_loadRawDataFromFile_Garmin_GPS(file_path,datatype,table,flag_do_debug)
->>>>>>> be388000
 
 % This function is used to load the raw data collected with the Penn State Mapping Van.
 % This is the GPS_Novatel data
@@ -28,7 +25,7 @@
 
 %%
 
-<<<<<<< HEAD
+
 if strcmp(datatype,'gps')
 
     
@@ -74,72 +71,6 @@
     % % Event functions
     % GPS_Garmin.EventFunctions = {}; % These are the functions to determine if something went wrong
     % 
-=======
-if contains(file_path,'Garmin_GPS')
-%     GPS_Garmin.ROS_Time       = d.Time';
-%     GPS_Garmin.centiSeconds  = 4; % This is sampled every 4 ms
-% 
-%     GPS_Garmin.Npoints        = length(GPS_Garmin.ROS_Time(:,1));
-%     deltaTSample              = mean(diff(GPS_Garmin.ROS_Time));
-%     GPS_Garmin.EmptyVector    = fcn_DataClean_fillEmptyStructureVector(GPS_Garmin); % Fill in empty vector (this is useful later)
-% 
-%     %GPS_Garmin.GPS_Time       = d.Time'*NaN;
-%     GPS_Garmin.Latitude       = d.Latitude';
-%     GPS_Garmin.Longitude      = d.Longitude';
-%     GPS_Garmin.Altitude       = d.Height';
-%     GPS_Garmin.xEast          = d.xEast';
-%     GPS_Garmin.yNorth         = d.yNorth';
-%     GPS_Garmin.zUp            = d.zUp';
-%     GPS_Garmin.velNorth       = [0; diff(GPS_Garmin.yNorth)]/deltaTSample;
-%     GPS_Garmin.velEast        = [0; diff(GPS_Garmin.xEast)]/deltaTSample;
-%     GPS_Garmin.velUp          = [0; diff(GPS_Garmin.zUp)]/deltaTSample;
-%     GPS_Garmin.velMagnitude   = sqrt(GPS_Garmin.velNorth.^2+GPS_Garmin.velEast.^2);
-%     % GPS_Garmin.numSatellites  = GPS_Garmin.EmptyVector;
-%     % GPS_Garmin.navMode        = GPS_Garmin.EmptyVector;
-%     % GPS_Garmin.Roll_deg       = GPS_Garmin.EmptyVector;
-%     % GPS_Garmin.Pitch_deg      = GPS_Garmin.EmptyVector;
-%     % GPS_Garmin.Yaw_deg        = GPS_Garmin.EmptyVector;
-%     % GPS_Garmin.Yaw_deg_Sigma  = GPS_Garmin.EmptyVector;
-    
-    secs = table.secs;
-            nsecs = table.secs;
-     
-            Garmin_GPS = fcn_DataClean_initializeDataByType(datatype);
-            % 
-            % Garmin_GPS.GPS_Time           = default_value;  % This is the GPS time, UTC, as reported by the unit
-            % Garmin_GPS.Trigger_Time       = default_value;  % This is the Trigger time, UTC, as calculated by sample
-            % Garmin_GPS.ROS_Time           = default_value;  % This is the ROS time that the data arrived into the bag
-            % Garmin_GPS.centiSeconds       = default_value;  % This is the hundreth of a second measurement of sample period (for example, 20 Hz = 5 centiseconds)
-            % Garmin_GPS.Npoints            = default_value;  % This is the number of data points in the array
-            % Garmin_GPS.Latitude           = default_value;  % The latitude [deg]
-            % Garmin_GPS.Longitude          = default_value;  % The longitude [deg]
-            % Garmin_GPS.Altitude           = default_value;  % The altitude above sea level [m]
-            % Garmin_GPS.xEast              = default_value;  % The xEast value (ENU) [m]
-            % Garmin_GPS.xEast_Sigma        = default_value;  % Sigma in xEast [m]
-            % Garmin_GPS.yNorth             = default_value;  % The yNorth value (ENU) [m]
-            % Garmin_GPS.yNorth_Sigma       = default_value;  % Sigma in yNorth [m]
-            % Garmin_GPS.zUp                = default_value;  % The zUp value (ENU) [m]
-            % Garmin_GPS.zUp_Sigma          = default_value;  % Sigma in zUp [m]
-            % Garmin_GPS.velNorth           = default_value;  % Velocity in north direction (ENU) [m/s]
-            % Garmin_GPS.velNorth_Sigma     = default_value;  % Sigma in velNorth [m/s]
-            % Garmin_GPS.velEast            = default_value;  % Velocity in east direction (ENU) [m/s]
-            % Garmin_GPS.velEast_Sigma      = default_value;  % Sigma in velEast [m/s]
-            % Garmin_GPS.velUp              = default_value;  % Velocity in up direction (ENU) [m/s]
-            % Garmin_GPS.velUp_Sigma        = default_value;  % Velocity in up direction (ENU) [m/s]
-            % Garmin_GPS.velMagnitude       = default_value;  % Velocity magnitude (ENU) [m/s] 
-            % Garmin_GPS.velMagnitude_Sigma = default_value;  % Sigma in velMagnitude [m/s]
-            % Garmin_GPS.numSatellites      = default_value;  % Number of satelites visible 
-            % Garmin_GPS.DGPS_mode          = default_value;  % Mode indicating DGPS status (for example, navmode 6;
-            % Garmin_GPS.Roll_deg           = default_value;  % Roll (angle about X) in degrees, ISO coordinates
-            % Garmin_GPS.Roll_deg_Sigma     = default_value;  % Sigma in Roll
-            % Garmin_GPS.Pitch_deg          = default_value;  % Pitch (angle about y) in degrees, ISO coordinates
-            % Garmin_GPS.Pitch_deg_Sigma    = default_value;  % Sigma in Pitch
-            % Garmin_GPS.Yaw_deg            = default_value;  % Yaw (angle about z) in degrees, ISO coordinates
-            % Garmin_GPS.Yaw_deg_Sigma      = default_value;  % Sigma in Yaw
-            % Garmin_GPS.OneSigmaPos        = default_value;  % Sigma in position 
-            % Garmin_GPS.HDOP                = default_value; % DOP in horizontal position (ratio, usually close to 1, smaller is better)
-            % Garmin_GPS.AgeOfDiff          = default_value;  % Age of correction data [s]
->>>>>>> be388000
 
 else
     error('Wrong data type requested: %s',dataType)
