--- conflicted
+++ resolved
@@ -1,8 +1,6 @@
-<<<<<<< HEAD
+
 function Hemisphere_DGPS = fcn_DataClean_loadRawDataFromFile_Hemisphere(file_path,datatype,flag_do_debug)
-=======
-function Hemisphere_DGPS = fcn_DataClean_loadRawDataFromFile_Hemisphere(file_path,datatype,table,flag_do_debug)
->>>>>>> be388000
+
 
 % This function is used to load the raw data collected with the Penn State Mapping Van.
 % This is the Hemisphere data
@@ -29,7 +27,6 @@
 
 % the field name from mat_file is different from database, so we process
 % them seperately
-<<<<<<< HEAD
 
 
 if strcmp(datatype,'gps')
@@ -78,81 +75,6 @@
     % Hemisphere_DGPS.HDOP                = default_value; % DOP in horizontal position (ratio, usually close to 1, smaller is better)
     Hemisphere_DGPS.AgeOfDiff          = datatable.AgeOfDiff;
 
-      
-=======
-if contains(file_path,'Bin1')
-%     Hemisphere.ROS_Time         = data_structure.Time';
-%     Hemisphere.GPS_Time         = data_structure.GPSTimeOfWeek';
-%     Hemisphere.centiSeconds     = 5; % This is sampled every 5 ms
-%     
-%     Hemisphere.Npoints          = length(Hemisphere.ROS_Time(:,1));
-%     Hemisphere.EmptyVector      = fcn_DataClean_fillEmptyStructureVector(Hemisphere); % Fill in empty vector (this is useful later)
-%     
-%     Hemisphere.Latitude         = data_structure.Latitude';
-%     Hemisphere.Longitude        = data_structure.Longitude';
-%     Hemisphere.Altitude         = data_structure.Height';
-%     Hemisphere.xEast            = data_structure.xEast';
-%     Hemisphere.yNorth           = data_structure.yNorth';
-%     Hemisphere.zUp              = data_structure.zUp';
-%     Hemisphere.velNorth         = data_structure.VNorth';
-%     Hemisphere.velEast          = data_structure.VEast';
-%     Hemisphere.velUp            = data_structure.VUp';
-%     Hemisphere.velMagnitude     = sqrt(Hemisphere.velNorth.^2 + Hemisphere.velEast.^2 + Hemisphere.velUp.^2);
-%     % for debugging - shows that the Hemisphere's velocity signal is horribly bad
-%     % figure;plot(Hemisphere.ROS_Time-Hemisphere.ROS_Time(1,1),Hemisphere.velMagnitude);
-%     % figure;plot(Hemisphere.ROS_Time-Hemisphere.ROS_Time(1,1),Hemisphere.velNorth);
-%     % figure;plot(Hemisphere.ROS_Time-Hemisphere.ROS_Time(1,1),Hemisphere.velEast);
-%     % figure;plot(Hemisphere.ROS_Time-Hemisphere.ROS_Time(1,1),Hemisphere.velUp);
-%     
-%     Hemisphere.velMagnitude_Sigma = std(Hemisphere.velMagnitude)*ones(length(Hemisphere.velMagnitude(:,1)),1);
-%     %Hemisphere.numSatellites    = Hemisphere.EmptyVector;
-%     Hemisphere.DGPS_is_active   = 1.00*(data_structure.NavMode==6)';
-%     %Hemisphere.Roll_deg         = Hemisphere.EmptyVector;
-%     %Hemisphere.Pitch_deg        = Hemisphere.EmptyVector;
-%     %Hemisphere.Yaw_deg          = Hemisphere.EmptyVector;
-%     %Hemisphere.Yaw_deg_Sigma    = Hemisphere.EmptyVector;
-%     Hemisphere.OneSigmaPos      = data_structure.StdDevResid';
-Hemisphere_DGPS = fcn_DataClean_initializeDataByType(datatype);
-            secs = table.secs;
-            nsecs = table.secs;
-            % Hemisphere_DGPS.StdDevResid = table.StdDevResid;
-            Hemisphere_DGPS.GPS_Time           = secs+nsecs*10^-9;  % This is the GPS time, UTC, as reported by the unit
-            % Hemisphere_DGPS.Trigger_Time       = default_value;  % This is the Trigger time, UTC, as calculated by sample
-            Hemisphere_DGPS.ROS_Time           = table.rosbagTimestamp;  % This is the ROS time that the data arrived into the bag
-            Hemisphere_DGPS.centiSeconds       = 10;  % This is the hundreth of a second measurement of sample period (for example, 20 Hz = 5 centiseconds)
-            Hemisphere_DGPS.Npoints            = height(table);  % This is the number of data points in the array
-            Hemisphere_DGPS.Latitude           = table.Latitude;  % The latitude [deg]
-            Hemisphere_DGPS.Longitude          = table.Longitude;  % The longitude [deg]
-            Hemisphere_DGPS.Altitude           = table.Height;  % The altitude above sea level [m]
-            Hemisphere_DGPS_LLA = [Hemisphere_DGPS.Latitude, Hemisphere_DGPS.Longitude, Hemisphere_DGPS.Altitude];
-            Hemisphere_DGPS_xyz = lla2enu(Hemisphere_DGPS_LLA,TestTrack_base_lla, 'ellipsoid');
-            Hemisphere_DGPS.xEast              = Hemisphere_DGPS_xyz(:,1);  % The xEast value (ENU) [m]
-            % Hemisphere_DGPS.xEast_Sigma        = default_value;  % Sigma in xEast [m]
-            Hemisphere_DGPS.yNorth             = Hemisphere_DGPS_xyz(:,2);  % The yNorth value (ENU) [m]
-            % Hemisphere_DGPS.yNorth_Sigma       = default_value;  % Sigma in yNorth [m]
-            Hemisphere_DGPS.zUp                = Hemisphere_DGPS_xyz(:,3);  % The zUp value (ENU) [m]
-            % Hemisphere_DGPS.zUp_Sigma          = default_value;  % Sigma in zUp [m]
-            Hemisphere_DGPS.velNorth           = table.VNorth;  % Velocity in north direction (ENU) [m/s]
-            % Hemisphere_DGPS.velNorth_Sigma     = default_value;  % Sigma in velNorth [m/s]
-            Hemisphere_DGPS.velEast            = table.VEast;  % Velocity in east direction (ENU) [m/s]
-            % Hemisphere_DGPS.velEast_Sigma      = default_value;  % Sigma in velEast [m/s]
-            Hemisphere_DGPS.velUp              = table.VUp;  % Velocity in up direction (ENU) [m/s]
-            % Hemisphere_DGPS.velUp_Sigma        = default_value;  % Velocity in up direction (ENU) [m/s]
-            Hemisphere_DGPS.velMagnitude       = sqrt(Hemisphere_DGPS.velNorth.^2 + Hemisphere_DGPS.velEast.^2 + Hemisphere_DGPS.velUp.^2);  % Velocity magnitude (ENU) [m/s] 
-            % Hemisphere_DGPS.velMagnitude_Sigma = default_value;  % Sigma in velMagnitude [m/s]
-            Hemisphere_DGPS.numSatellites      = table.NumOfSats;  % Number of satelites visible 
-            Hemisphere_DGPS.DGPS_mode          = table.NavMode;  % Mode indicating DGPS status (for example, navmode 6;
-            % Hemisphere_DGPS.Roll_deg           = default_value;  % Roll (angle about X) in degrees, ISO coordinates
-            % Hemisphere_DGPS.Roll_deg_Sigma     = default_value;  % Sigma in Roll
-            % Hemisphere_DGPS.Pitch_deg          = default_value;  % Pitch (angle about y) in degrees, ISO coordinates
-            % Hemisphere_DGPS.Pitch_deg_Sigma    = default_value;  % Sigma in Pitch
-            % Hemisphere_DGPS.Yaw_deg            = default_value;  % Yaw (angle about z) in degrees, ISO coordinates
-            % Hemisphere_DGPS.Yaw_deg_Sigma      = default_value;  % Sigma in Yaw
-            % Hemisphere_DGPS.OneSigmaPos        = default_value;  % Sigma in position 
-            % Hemisphere_DGPS.HDOP                = default_value; % DOP in horizontal position (ratio, usually close to 1, smaller is better)
-            Hemisphere_DGPS.AgeOfDiff          = table.AgeOfDiff;
-
->>>>>>> be388000
 else
     error('Wrong data type requested: %s',dataType)
 end
